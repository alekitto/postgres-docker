#!/usr/bin/env bash

# Copyright The KubeDB Authors.
#
# Licensed under the Apache License, Version 2.0 (the "License");
# you may not use this file except in compliance with the License.
# You may obtain a copy of the License at
#
#     http://www.apache.org/licenses/LICENSE-2.0
#
# Unless required by applicable law or agreed to in writing, software
# distributed under the License is distributed on an "AS IS" BASIS,
# WITHOUT WARRANTIES OR CONDITIONS OF ANY KIND, either express or implied.
# See the License for the specific language governing permissions and
# limitations under the License.

set -xeou pipefail

echo "Running as Replica"

# set password ENV
export PGPASSWORD=${POSTGRES_PASSWORD:-postgres}

export ARCHIVE=${ARCHIVE:-}

gracefully_shutdown_host() {
  echo "Gracefully shutting down database"

  # start postgres server in background
  postgres >/dev/null 2>&1 &

  # Waiting for running Postgres
  while true; do
    echo "Attempting pg_isready on localhost"
    pg_isready --timeout=2 &>/dev/null && break
    sleep 2
  done

  # stop postgres server
  pg_ctl -D "$PGDATA" stop >/dev/null 2>&1
}

take_pg_basebackup() {
  mkdir -p "$PGDATA"
  rm -rf "$PGDATA"/*
  chmod 0700 "$PGDATA"

  echo "Taking base backup."
  pg_basebackup -X fetch --no-password --pgdata "$PGDATA" --username=postgres --host="$PRIMARY_HOST"
}

setup_postgresql_config() {
  # setup recovery.conf
  cp /scripts/replica/recovery.conf /tmp
  echo "recovery_target_timeline = 'latest'" >>/tmp/recovery.conf
  echo "archive_cleanup_command = 'pg_archivecleanup $PGWAL %r'" >>/tmp/recovery.conf

  # primary_conninfo is used for streaming replication
  echo "primary_conninfo = 'application_name=$HOSTNAME host=$PRIMARY_HOST'" >>/tmp/recovery.conf
  mv /tmp/recovery.conf "$PGDATA/recovery.conf"

  # setup postgresql.conf
  cp /scripts/primary/postgresql.conf /tmp
  echo "wal_level = replica" >>/tmp/postgresql.conf
  echo "max_wal_senders = 99" >>/tmp/postgresql.conf
  echo "wal_keep_segments = 32" >>/tmp/postgresql.conf
  echo "wal_log_hints = on" >>/tmp/postgresql.conf

  if [ "$STANDBY" == "hot" ]; then
    echo "hot_standby = on" >>/tmp/postgresql.conf
  fi

  if [ "$STREAMING" == "synchronous" ]; then
    # setup synchronous streaming replication
    echo "synchronous_commit = remote_write" >>/tmp/postgresql.conf
    echo "synchronous_standby_names = '*'" >>/tmp/postgresql.conf
  fi

  mv /tmp/postgresql.conf "$PGDATA/postgresql.conf"
}

# Waiting for running Postgres
while true; do
  echo "Attempting pg_isready on primary"
  pg_isready --host="$PRIMARY_HOST" --timeout=2 &>/dev/null && break
  # check if current pod became leader itself
  if [[ -e "/tmp/pg-failover-trigger" ]]; then
    echo "Postgres promotion trigger_file found. Running primary run script"
    exec /scripts/primary/run.sh
  fi
  sleep 2
done

while true; do
  echo "Attempting query on primary"
  psql -h "$PRIMARY_HOST" --no-password --username=postgres --command="select now();" &>/dev/null && break
  # check if current pod became leader itself
  if [[ -e "/tmp/pg-failover-trigger" ]]; then
    echo "Postgres promotion trigger_file found. Running primary run script"
    exec /scripts/primary/run.sh
  fi
  sleep 2
done

<<<<<<< HEAD
# get basebackup
mkdir -p "$PGDATA"
rm -rf "$PGDATA"/*
chmod 0700 "$PGDATA"

pg_basebackup -X fetch --no-password --pgdata "$PGDATA" --username=postgres --host="$PRIMARY_HOST"

# setup recovery.conf
cp /scripts/replica/recovery.conf /tmp
echo "recovery_target_timeline = 'latest'" >>/tmp/recovery.conf
echo "archive_cleanup_command = 'pg_archivecleanup $PGWAL %r'" >>/tmp/recovery.conf
# primary_conninfo is used for streaming replication
echo "primary_conninfo = 'application_name=$HOSTNAME host=$PRIMARY_HOST'" >>/tmp/recovery.conf
mv /tmp/recovery.conf "$PGDATA/recovery.conf"

# setup postgresql.conf
touch /tmp/postgresql.conf
echo "wal_level = replica" >>/tmp/postgresql.conf
echo "max_wal_senders = 90" >>/tmp/postgresql.conf # default is 10.  value must be less than max_connections minus superuser_reserved_connections. ref: https://www.postgresql.org/docs/11/runtime-config-replication.html#GUC-MAX-WAL-SENDERS
echo "wal_keep_segments = 32" >>/tmp/postgresql.conf
if [ "$STANDBY" == "hot" ]; then
  echo "hot_standby = on" >>/tmp/postgresql.conf
fi
if [ "$STREAMING" == "synchronous" ]; then
  # setup synchronous streaming replication
  echo "synchronous_commit = remote_write" >>/tmp/postgresql.conf
  echo "synchronous_standby_names = '*'" >>/tmp/postgresql.conf
fi

# push base-backup
if [ "$ARCHIVE" == "wal-g" ]; then
  # set walg ENV
  CRED_PATH="/srv/wal-g/archive/secrets"

  if [[ ${ARCHIVE_S3_PREFIX} != "" ]]; then
    export WALE_S3_PREFIX="$ARCHIVE_S3_PREFIX"
    [[ -e "$CRED_PATH/AWS_ACCESS_KEY_ID" ]] && export AWS_ACCESS_KEY_ID=$(cat "$CRED_PATH/AWS_ACCESS_KEY_ID")
    [[ -e "$CRED_PATH/AWS_SECRET_ACCESS_KEY" ]] && export AWS_SECRET_ACCESS_KEY=$(cat "$CRED_PATH/AWS_SECRET_ACCESS_KEY")
    if [[ ${ARCHIVE_S3_ENDPOINT} != "" ]]; then
      [[ -e "$CRED_PATH/CA_CERT_DATA" ]] && export WALG_S3_CA_CERT_FILE="$CRED_PATH/CA_CERT_DATA"
      export AWS_ENDPOINT=$ARCHIVE_S3_ENDPOINT
      export AWS_S3_FORCE_PATH_STYLE="true"
      export AWS_REGION="us-east-1"
      [[ -e "$ARCHIVE_S3_REGION" ]] && export AWS_REGION=$ARCHIVE_S3_REGION
    fi
  elif [[ ${ARCHIVE_GS_PREFIX} != "" ]]; then
    export WALE_GS_PREFIX="$ARCHIVE_GS_PREFIX"
    [[ -e "$CRED_PATH/GOOGLE_APPLICATION_CREDENTIALS" ]] && export GOOGLE_APPLICATION_CREDENTIALS="$CRED_PATH/GOOGLE_APPLICATION_CREDENTIALS"
    [[ -e "$CRED_PATH/GOOGLE_SERVICE_ACCOUNT_JSON_KEY" ]] && export GOOGLE_APPLICATION_CREDENTIALS="$CRED_PATH/GOOGLE_SERVICE_ACCOUNT_JSON_KEY"

  elif [[ ${ARCHIVE_FILE_PREFIX} != "" ]]; then
    export WALG_FILE_PREFIX="$ARCHIVE_FILE_PREFIX/$(hostname)"
    mkdir -p $WALG_FILE_PREFIX

  elif [[ ${ARCHIVE_AZ_PREFIX} != "" ]]; then
    export WALE_AZ_PREFIX="$ARCHIVE_AZ_PREFIX"
    [[ -e "$CRED_PATH/AZURE_STORAGE_ACCESS_KEY" ]] && export AZURE_STORAGE_ACCESS_KEY=$(cat "$CRED_PATH/AZURE_STORAGE_ACCESS_KEY")
    [[ -e "$CRED_PATH/AZURE_ACCOUNT_KEY" ]] && export AZURE_STORAGE_ACCESS_KEY=$(cat "$CRED_PATH/AZURE_ACCOUNT_KEY")
    [[ -e "$CRED_PATH/AZURE_STORAGE_ACCOUNT" ]] && export AZURE_STORAGE_ACCOUNT=$(cat "$CRED_PATH/AZURE_STORAGE_ACCOUNT")
    [[ -e "$CRED_PATH/AZURE_ACCOUNT_NAME" ]] && export AZURE_STORAGE_ACCOUNT=$(cat "$CRED_PATH/AZURE_ACCOUNT_NAME")

  elif [[ ${ARCHIVE_SWIFT_PREFIX} != "" ]]; then
    export WALE_SWIFT_PREFIX="$ARCHIVE_SWIFT_PREFIX"
    [[ -e "$CRED_PATH/OS_USERNAME" ]] && export OS_USERNAME=$(cat "$CRED_PATH/OS_USERNAME")
    [[ -e "$CRED_PATH/OS_PASSWORD" ]] && export OS_PASSWORD=$(cat "$CRED_PATH/OS_PASSWORD")
    [[ -e "$CRED_PATH/OS_REGION_NAME" ]] && export OS_REGION_NAME=$(cat "$CRED_PATH/OS_REGION_NAME")
    [[ -e "$CRED_PATH/OS_AUTH_URL" ]] && export OS_AUTH_URL=$(cat "$CRED_PATH/OS_AUTH_URL")
    #v2
    [[ -e "$CRED_PATH/OS_TENANT_NAME" ]] && export OS_TENANT_NAME=$(cat "$CRED_PATH/OS_TENANT_NAME")
    [[ -e "$CRED_PATH/OS_TENANT_ID" ]] && export OS_TENANT_ID=$(cat "$CRED_PATH/OS_TENANT_ID")
    #v3
    [[ -e "$CRED_PATH/OS_USER_DOMAIN_NAME" ]] && export OS_USER_DOMAIN_NAME=$(cat "$CRED_PATH/OS_USER_DOMAIN_NAME")
    [[ -e "$CRED_PATH/OS_PROJECT_NAME" ]] && export OS_PROJECT_NAME=$(cat "$CRED_PATH/OS_PROJECT_NAME")
    [[ -e "$CRED_PATH/OS_PROJECT_DOMAIN_NAME" ]] && export OS_PROJECT_DOMAIN_NAME=$(cat "$CRED_PATH/OS_PROJECT_DOMAIN_NAME")
    #manual
    [[ -e "$CRED_PATH/OS_STORAGE_URL" ]] && export OS_STORAGE_URL=$(cat "$CRED_PATH/OS_STORAGE_URL")
    [[ -e "$CRED_PATH/OS_AUTH_TOKEN" ]] && export OS_AUTH_TOKEN=$(cat "$CRED_PATH/OS_AUTH_TOKEN")
    #v1
    [[ -e "$CRED_PATH/ST_AUTH" ]] && export ST_AUTH=$(cat "$CRED_PATH/ST_AUTH")
    [[ -e "$CRED_PATH/ST_USER" ]] && export ST_USER=$(cat "$CRED_PATH/ST_USER")
    [[ -e "$CRED_PATH/ST_KEY" ]] && export ST_KEY=$(cat "$CRED_PATH/ST_KEY")
=======
if [ ! -e "$PGDATA/PG_VERSION" || ! -e "$PGDATA/global/pg_control" ]; then
  take_pg_basebackup
else
  # Why pg_rewind? refs:
  # - Resolves conflict of different timelines. ref:
  # 1. https://www.postgresql.org/docs/9.6/app-pgrewind.html
  # 2. part(1 of 3) https://blog.2ndquadrant.com/introduction-to-pgrewind/
  # 3. part(2 of 3) https://blog.2ndquadrant.com/pgrewind-and-pg95/
  # 4. part(3 of 3) https://blog.2ndquadrant.com/back-to-the-future-part-3-pg_rewind-with-postgresql-9-6/

  # Why don't just pull all WAL file?
  # - Doesn't solve conflict between different timelines, (mostly, in failover scenario, where a standby node becomes primary)
  # So, after pulling wal files, it is required to run pg_rewind.

  # > pw_rewind. Possible error:
  # 1. target server must be shut down cleanly
  # 2. could not find previous WAL record at 0/30000F8
  # 3. could not find common ancestor of the source and target cluster's timelines
  # 4. target server needs to use either data checksums or "wal_log_hints = on"

  EXIT_CODE=0
  PG_REWIND_OUTPUT=$(pg_rewind --source-server="host=$PRIMARY_HOST user=postgres port=5432 dbname=postgres" --target-pgdata=$PGDATA) || EXIT_CODE=$?
  echo "${PG_REWIND_OUTPUT}"

  # Target database (localhost) must be shutdown cleanly to perform pg_rewind.
  # So, check and if necessary, re-stop the database gracefully.
  if [[ "$EXIT_CODE" != "0" ]] && [[ $(echo $PG_REWIND_OUTPUT | grep -c "target server must be shut down cleanly") -gt 0 ]]; then
    setup_postgresql_config
    gracefully_shutdown_host

    EXIT_CODE=0
    PG_REWIND_OUTPUT=$(pg_rewind --source-server="host=$PRIMARY_HOST user=postgres port=5432 dbname=postgres" --target-pgdata=$PGDATA) || EXIT_CODE=$?
    echo ${PG_REWIND_OUTPUT}
>>>>>>> e3c4f3aa
  fi

  if
    ([[ "$EXIT_CODE" != "0" ]] && [[ $(echo $PG_REWIND_OUTPUT | grep -c "could not find previous WAL record") -gt 0 ]]) ||
      # If the server diverged from primary and the diverged WAL doesn't exist anymore,
      # pg_rewind will throw an error similar to "could not find previous WAL record at 0/30000F8".
      # We have to manually fetch WALs starting from the missing point.
      # At this point, we will take pg_basebackup.
      # todo: for wal-g or other kind of wal-archiving, fetch missing WALs from archive storage (may be). Then, run pg_rewind again
    ([[ "$EXIT_CODE" != "0" ]] && [[ $(echo $PG_REWIND_OUTPUT | grep -c "could not find common ancestor") -gt 0 ]]) ||
      # Since 9.6, pg_rewind is very powerful to find common ancestor while running on non-promoted master.
      # ref: https://blog.2ndquadrant.com/back-to-the-future-part-3-pg_rewind-with-postgresql-9-6/
      # Yet, if the error shows up, taking pg_basebackup is a must.
    ([[ "$EXIT_CODE" != "0" ]] && [[ $(echo $PG_REWIND_OUTPUT | grep -c "server needs to use either data checksums") -gt 0 ]])
      # In case of upgrade from previous database version, where 'wal_log_hints' was not turned on, this error may occur.
      # But, will not occur again after adding 'wal_log_hints = on' on config file.
      # We could have skipped here and manually pull WAL files so that this node can redo wal files.
      # But, again, that will not resolve conflict between timelines.
      # So, take base_backup and continue
  then
    take_pg_basebackup

  elif [[ "$EXIT_CODE" != "0" ]]; then
    # In another scenario, pg_rewind is failing and the reason is not 'non-existing WAL' or 'no common ancestor'.
    # The workaround could be deleting $PGDATA directory and taking pg_basebackup again.
    # But, again the reason is not missing WAl. So, safely exit without processing further.
    echo "pg_rewind is failing and the reason is: $PG_REWIND_OUTPUT"
    exit 1
  fi
fi

setup_postgresql_config

exec postgres<|MERGE_RESOLUTION|>--- conflicted
+++ resolved
@@ -62,7 +62,7 @@
   # setup postgresql.conf
   cp /scripts/primary/postgresql.conf /tmp
   echo "wal_level = replica" >>/tmp/postgresql.conf
-  echo "max_wal_senders = 99" >>/tmp/postgresql.conf
+  echo "max_wal_senders = 90" >>/tmp/postgresql.conf # default is 10.  value must be less than max_connections minus superuser_reserved_connections. ref: https://www.postgresql.org/docs/11/runtime-config-replication.html#GUC-MAX-WAL-SENDERS
   echo "wal_keep_segments = 32" >>/tmp/postgresql.conf
   echo "wal_log_hints = on" >>/tmp/postgresql.conf
 
@@ -102,89 +102,6 @@
   sleep 2
 done
 
-<<<<<<< HEAD
-# get basebackup
-mkdir -p "$PGDATA"
-rm -rf "$PGDATA"/*
-chmod 0700 "$PGDATA"
-
-pg_basebackup -X fetch --no-password --pgdata "$PGDATA" --username=postgres --host="$PRIMARY_HOST"
-
-# setup recovery.conf
-cp /scripts/replica/recovery.conf /tmp
-echo "recovery_target_timeline = 'latest'" >>/tmp/recovery.conf
-echo "archive_cleanup_command = 'pg_archivecleanup $PGWAL %r'" >>/tmp/recovery.conf
-# primary_conninfo is used for streaming replication
-echo "primary_conninfo = 'application_name=$HOSTNAME host=$PRIMARY_HOST'" >>/tmp/recovery.conf
-mv /tmp/recovery.conf "$PGDATA/recovery.conf"
-
-# setup postgresql.conf
-touch /tmp/postgresql.conf
-echo "wal_level = replica" >>/tmp/postgresql.conf
-echo "max_wal_senders = 90" >>/tmp/postgresql.conf # default is 10.  value must be less than max_connections minus superuser_reserved_connections. ref: https://www.postgresql.org/docs/11/runtime-config-replication.html#GUC-MAX-WAL-SENDERS
-echo "wal_keep_segments = 32" >>/tmp/postgresql.conf
-if [ "$STANDBY" == "hot" ]; then
-  echo "hot_standby = on" >>/tmp/postgresql.conf
-fi
-if [ "$STREAMING" == "synchronous" ]; then
-  # setup synchronous streaming replication
-  echo "synchronous_commit = remote_write" >>/tmp/postgresql.conf
-  echo "synchronous_standby_names = '*'" >>/tmp/postgresql.conf
-fi
-
-# push base-backup
-if [ "$ARCHIVE" == "wal-g" ]; then
-  # set walg ENV
-  CRED_PATH="/srv/wal-g/archive/secrets"
-
-  if [[ ${ARCHIVE_S3_PREFIX} != "" ]]; then
-    export WALE_S3_PREFIX="$ARCHIVE_S3_PREFIX"
-    [[ -e "$CRED_PATH/AWS_ACCESS_KEY_ID" ]] && export AWS_ACCESS_KEY_ID=$(cat "$CRED_PATH/AWS_ACCESS_KEY_ID")
-    [[ -e "$CRED_PATH/AWS_SECRET_ACCESS_KEY" ]] && export AWS_SECRET_ACCESS_KEY=$(cat "$CRED_PATH/AWS_SECRET_ACCESS_KEY")
-    if [[ ${ARCHIVE_S3_ENDPOINT} != "" ]]; then
-      [[ -e "$CRED_PATH/CA_CERT_DATA" ]] && export WALG_S3_CA_CERT_FILE="$CRED_PATH/CA_CERT_DATA"
-      export AWS_ENDPOINT=$ARCHIVE_S3_ENDPOINT
-      export AWS_S3_FORCE_PATH_STYLE="true"
-      export AWS_REGION="us-east-1"
-      [[ -e "$ARCHIVE_S3_REGION" ]] && export AWS_REGION=$ARCHIVE_S3_REGION
-    fi
-  elif [[ ${ARCHIVE_GS_PREFIX} != "" ]]; then
-    export WALE_GS_PREFIX="$ARCHIVE_GS_PREFIX"
-    [[ -e "$CRED_PATH/GOOGLE_APPLICATION_CREDENTIALS" ]] && export GOOGLE_APPLICATION_CREDENTIALS="$CRED_PATH/GOOGLE_APPLICATION_CREDENTIALS"
-    [[ -e "$CRED_PATH/GOOGLE_SERVICE_ACCOUNT_JSON_KEY" ]] && export GOOGLE_APPLICATION_CREDENTIALS="$CRED_PATH/GOOGLE_SERVICE_ACCOUNT_JSON_KEY"
-
-  elif [[ ${ARCHIVE_FILE_PREFIX} != "" ]]; then
-    export WALG_FILE_PREFIX="$ARCHIVE_FILE_PREFIX/$(hostname)"
-    mkdir -p $WALG_FILE_PREFIX
-
-  elif [[ ${ARCHIVE_AZ_PREFIX} != "" ]]; then
-    export WALE_AZ_PREFIX="$ARCHIVE_AZ_PREFIX"
-    [[ -e "$CRED_PATH/AZURE_STORAGE_ACCESS_KEY" ]] && export AZURE_STORAGE_ACCESS_KEY=$(cat "$CRED_PATH/AZURE_STORAGE_ACCESS_KEY")
-    [[ -e "$CRED_PATH/AZURE_ACCOUNT_KEY" ]] && export AZURE_STORAGE_ACCESS_KEY=$(cat "$CRED_PATH/AZURE_ACCOUNT_KEY")
-    [[ -e "$CRED_PATH/AZURE_STORAGE_ACCOUNT" ]] && export AZURE_STORAGE_ACCOUNT=$(cat "$CRED_PATH/AZURE_STORAGE_ACCOUNT")
-    [[ -e "$CRED_PATH/AZURE_ACCOUNT_NAME" ]] && export AZURE_STORAGE_ACCOUNT=$(cat "$CRED_PATH/AZURE_ACCOUNT_NAME")
-
-  elif [[ ${ARCHIVE_SWIFT_PREFIX} != "" ]]; then
-    export WALE_SWIFT_PREFIX="$ARCHIVE_SWIFT_PREFIX"
-    [[ -e "$CRED_PATH/OS_USERNAME" ]] && export OS_USERNAME=$(cat "$CRED_PATH/OS_USERNAME")
-    [[ -e "$CRED_PATH/OS_PASSWORD" ]] && export OS_PASSWORD=$(cat "$CRED_PATH/OS_PASSWORD")
-    [[ -e "$CRED_PATH/OS_REGION_NAME" ]] && export OS_REGION_NAME=$(cat "$CRED_PATH/OS_REGION_NAME")
-    [[ -e "$CRED_PATH/OS_AUTH_URL" ]] && export OS_AUTH_URL=$(cat "$CRED_PATH/OS_AUTH_URL")
-    #v2
-    [[ -e "$CRED_PATH/OS_TENANT_NAME" ]] && export OS_TENANT_NAME=$(cat "$CRED_PATH/OS_TENANT_NAME")
-    [[ -e "$CRED_PATH/OS_TENANT_ID" ]] && export OS_TENANT_ID=$(cat "$CRED_PATH/OS_TENANT_ID")
-    #v3
-    [[ -e "$CRED_PATH/OS_USER_DOMAIN_NAME" ]] && export OS_USER_DOMAIN_NAME=$(cat "$CRED_PATH/OS_USER_DOMAIN_NAME")
-    [[ -e "$CRED_PATH/OS_PROJECT_NAME" ]] && export OS_PROJECT_NAME=$(cat "$CRED_PATH/OS_PROJECT_NAME")
-    [[ -e "$CRED_PATH/OS_PROJECT_DOMAIN_NAME" ]] && export OS_PROJECT_DOMAIN_NAME=$(cat "$CRED_PATH/OS_PROJECT_DOMAIN_NAME")
-    #manual
-    [[ -e "$CRED_PATH/OS_STORAGE_URL" ]] && export OS_STORAGE_URL=$(cat "$CRED_PATH/OS_STORAGE_URL")
-    [[ -e "$CRED_PATH/OS_AUTH_TOKEN" ]] && export OS_AUTH_TOKEN=$(cat "$CRED_PATH/OS_AUTH_TOKEN")
-    #v1
-    [[ -e "$CRED_PATH/ST_AUTH" ]] && export ST_AUTH=$(cat "$CRED_PATH/ST_AUTH")
-    [[ -e "$CRED_PATH/ST_USER" ]] && export ST_USER=$(cat "$CRED_PATH/ST_USER")
-    [[ -e "$CRED_PATH/ST_KEY" ]] && export ST_KEY=$(cat "$CRED_PATH/ST_KEY")
-=======
 if [ ! -e "$PGDATA/PG_VERSION" || ! -e "$PGDATA/global/pg_control" ]; then
   take_pg_basebackup
 else
@@ -218,7 +135,6 @@
     EXIT_CODE=0
     PG_REWIND_OUTPUT=$(pg_rewind --source-server="host=$PRIMARY_HOST user=postgres port=5432 dbname=postgres" --target-pgdata=$PGDATA) || EXIT_CODE=$?
     echo ${PG_REWIND_OUTPUT}
->>>>>>> e3c4f3aa
   fi
 
   if
